import os
import sys
import argparse
import numpy as np
import matplotlib.pyplot as plt
import torch
from torch.utils.data import DataLoader, Subset
import torchvision
import torchvision.transforms as transforms
import jax
import jax.numpy as jnp
import optax
import pcx
import pcx.utils as pxu
import pcx.nn as pxnn
import pcx.predictive_coding as pxc
import time
from jax.profiler import trace, StepTraceAnnotation
import json
from datetime import datetime
import wandb
import psutil
from dataclasses import dataclass, field
from typing import List, Optional, Dict, Any, Tuple
import re
import matplotlib.pyplot as plt
from datetime import datetime
from typing import Callable
import imageio

# Add the src directory to the path
sys.path.append(os.path.join(os.path.dirname(os.path.dirname(os.path.abspath(__file__))), "src"))

# Import the TransformerDecoder and utility functions
from src.decoder_transformer import (
    TransformerDecoder, 
    TransformerConfig,
    train, # Returns avg_loss, h_grad, w_grad
    # eval, # Replaced by eval_pretext_metrics
    unmask_on_batch,
    unmask_on_batch_enhanced, # Returns loss, recons, mask
    forward,
    eval_pretext_metrics, # New evaluation function
    calculate_psnr # Import if needed elsewhere, though eval_pretext_metrics uses it internally
)

#TODO: simplify config across scripts
@dataclass
class ModelConfig:
    """Configuration for transformer models with all hyperparameters in one place."""
    name: str
    # Dataset settings
    dataset: str = "cifar10"
    data_dir: str = "../datasets/"
    train_subset: int = 50000
    test_subset: int = 1000
    target_class: Optional[int] = None
<<<<<<< HEAD
    reconstruction_every_n_epochs: int = 1 # WARNING: changing this to 1 caused training instability. Less frequent reconstruction is better. Tested only with 10 so far which works ok.
    validation_every_n_epochs: int = 1

    use_corruption: bool = False
    corrupt_ratio: float = 0.25
    
    use_lower_half_mask: bool = False #If False it uses random masking
    inference_clamp_alpha: float = 1.0
=======
    reconstruction_every_n_epochs: int = 25 # Adjusted for shorter runs
    validation_every_n_epochs: int = 5 # Adjusted for shorter runs

    use_corruption: bool = False
    corrupt_ratio: float = 0.25

    use_lower_half_mask: bool = False #If False it uses random masking
    inference_clamp_alpha: float = 1.0     # Blending factor for soft clamping
>>>>>>> e8baba11

    # Visualization settings
    num_images: int = 2
    
    # Model architecture
    hidden_size: int = 48
    num_heads: int = 6
    num_blocks: int = 1
    mlp_ratio: float = 4.0
    patch_size: int = 4
    axes_dim: List[int] = field(default_factory=lambda: [16, 16])
    theta: int = 100
    act_fn: Callable = jax.nn.swish

    # Status init settings for training and unmasking
    use_status_init_in_training: bool = False
    use_status_init_in_unmasking: bool = False
    
    # Training settings
    use_noise: bool = True
    batch_size: int = 200
<<<<<<< HEAD
    epochs: int = 100
    inference_steps: int = 24
    eval_inference_steps: List[int] = field(default_factory=lambda: [24])
    reconstruction_steps: List[int] = field(default_factory=lambda: [1, 2, 3, 4, 5, 6, 8, 10, 12, 14, 16, 32, 64, 128, 256])
    peak_lr_weights: float = 0.005
    peak_lr_hidden: float = 0.01
    # peak_lr_weights: float = 1e-3
    # peak_lr_hidden: float = 0.05

    # # Settings without status.init
    # peak_lr_weights: float = 0.0025
    # peak_lr_hidden: float = 0.005

    # Settings with status.init
    peak_lr_weights: float = 0.0001
    peak_lr_hidden: float = 0.005

    update_weights_during_unmasking: bool = True
=======
    epochs: int = 75 # Updated for current experiment, increased from 25
    inference_steps: int = 20
    eval_inference_steps: List[int] = field(default_factory=lambda: [20])
    reconstruction_steps: List[int] = field(default_factory=lambda: [1, 2, 3, 4, 8, 12, 16, 20])

    # # Settings without status.init: epochs=10, hidden_size=64, num_blocks=4, inference_steps=20, update_weights_every_inference_step=False, use_inference_lr_scaling=True, inference_lr_scale_base=1.3, h_grad_clip_norm=1000.0, w_grad_clip_norm=None, mse=0.006
    # peak_lr_weights: float = 0.001
    # peak_lr_hidden: float = 0.1

    # # Settings without status.init: epochs=50, hidden_size=64, num_blocks=4, inference_steps=20, update_weights_every_inference_step=False, use_inference_lr_scaling=True, inference_lr_scale_base=1.3, grad_clip_norm=None, mse=0.004
    # peak_lr_weights: float = 0.001
    # peak_lr_hidden: float = 0.1

    # # Settings without status.init: epochs=10, hidden_size=64, num_blocks=4, inference_steps=20, update_weights_every_inference_step=False, use_inference_lr_scaling=True, inference_lr_scale_base=1.3, grad_clip_norm=1000.0, mse=0.006
    # peak_lr_weights: float = 0.001
    # peak_lr_hidden: float = 0.1

    # TODO: this is the best one so far.
    # Settings without status.init: epochs=50, hidden_size=64, num_blocks=5, inference_steps=20, update_weights_every_inference_step=False, use_inference_lr_scaling=True, inference_lr_scale_base=1.3, h_grad_clip_norm=1000.0, w_grad_clip_norm=None, mse=0.022
    peak_lr_weights: float = 0.001       # Maintained from successful searches
    peak_lr_hidden: float = 0.07          # Updated for current experiment

    # # Settings without status.init: hidden_size=64, num_blocks=3, inference_steps=24
    # peak_lr_weights: float = 0.0025
    # peak_lr_hidden: float = 0.0025

    # # Settings with status.init - general
    # peak_lr_weights: float = 0.0001
    # peak_lr_hidden: float = 0.005

    update_weights_during_unmasking: bool = False
>>>>>>> e8baba11

    hidden_lr_inference: float = peak_lr_hidden * 1
    weight_decay: float = 2e-4
    warmup_epochs: int = 5
    use_lr_schedule: bool = False
    seed: int = 42
    
    # Layer-specific inference LR scaling
    use_inference_lr_scaling: bool = True
    inference_lr_scale_base: Optional[float] = 1.1 # Updated for current experiment

    # grad_clip_norm: Optional[float] = 1000.0 # Max norm for gradient clipping (None to disable) # Old combined clipping
    h_grad_clip_norm: Optional[float] = 1000.0 # Max norm for H-gradient clipping
    w_grad_clip_norm: Optional[float] = 500.0  # Max norm for W-gradient clipping

    # iPC or classic PC
    update_weights_every_inference_step: bool = False
    
    # Early stopping settings
    use_early_stopping: bool = True
    early_stopping_patience: int = 7 # Adjusted for longer runs
    early_stopping_min_delta: float = 0.0001
    save_reconstruction_images: bool = True # Option to save static image grid
    save_reconstruction_video: bool = True # Option to save video
    video_fps: int = 60 # Frames per second for the reconstruction video
    reinitialize_model_for_each_epoch: bool = False # WARNING: setting this to True will get around 0.24 val loss with 100 images vs 0.15 without.
    
    


# Predefined configurations for easy experimentation
MODEL_CONFIGS = {
    "debug_tiny": ModelConfig(
        name="debug_tiny",
        hidden_size=64,
<<<<<<< HEAD
        num_heads=8,
        num_blocks=3,
=======
        num_heads=1,
        num_blocks=5,
        # Target experiment settings for next run:
        peak_lr_hidden=0.07,
        inference_lr_scale_base=1.1,
        h_grad_clip_norm=1000.0,
        w_grad_clip_norm=500.0,
        epochs=25,
        use_inference_lr_scaling=True,
        validation_every_n_epochs=5, # Keep frequent validation
        reconstruction_every_n_epochs=25 # And reconstruction
    ),
    "5block_candidate_A": ModelConfig(
        name="5block_candidate_A",
        num_blocks=5,
        hidden_size=64,
        num_heads=1,
        epochs=50,
        peak_lr_weights=0.001,
        peak_lr_hidden=0.1,
        inference_lr_scale_base=1.3,
        h_grad_clip_norm=1000.0,
        w_grad_clip_norm=500.0,
        early_stopping_patience=7,
        use_inference_lr_scaling=True,
        weight_decay=2e-4,
        use_status_init_in_training=False,
        use_status_init_in_unmasking=False
    ),
    "5block_candidate_B": ModelConfig(
        name="5block_candidate_B",
        num_blocks=5,
        hidden_size=64,
        num_heads=1,
        epochs=50,
        peak_lr_weights=0.001,
        peak_lr_hidden=0.07, # Difference from Candidate A
        inference_lr_scale_base=1.3,
        h_grad_clip_norm=1000.0,
        w_grad_clip_norm=500.0,
        early_stopping_patience=7,
        use_inference_lr_scaling=True,
        weight_decay=2e-4,
        use_status_init_in_training=False,
        use_status_init_in_unmasking=False
>>>>>>> e8baba11
    ),
    "debug_small": ModelConfig(
        name="debug_small",
        hidden_size=512,
        num_heads=8,
        num_blocks=6,
    ),
    "baseline": ModelConfig(
        name="baseline",
        hidden_size=128,
        num_heads=8,
        num_blocks=6,
    )
}

# Default configuration to use
DEFAULT_CONFIG = "debug_tiny" # Changed to run the new specific settings


def create_config(dataset="cifar10", hidden_size=48, num_blocks=1, num_heads=6,
                 mlp_ratio=4.0, patch_size=4, axes_dim=None, theta=10_000, use_noise=True, use_lower_half_mask=False,
<<<<<<< HEAD
                 use_inference_lr_scaling=False, inference_lr_scale_lower=1.0, inference_lr_scale_upper=1.0, inference_lr_scale_boundary=3,
                 inference_clamp_alpha=1.0, update_weights_during_unmasking=False):
=======
                 use_inference_lr_scaling=False, 
                 inference_lr_scale_base=1.1,
                 inference_clamp_alpha=1.0, update_weights_during_unmasking=False,
                 use_status_init_in_training: bool = True, use_status_init_in_unmasking: bool = True,
                 update_weights_every_inference_step=False):
>>>>>>> e8baba11
    """Create a TransformerConfig based on the dataset name and parameters."""
    axes_dim = axes_dim or [16, 16]
    
    if dataset == "cifar10":
        return TransformerConfig(
            image_shape=(3, 32, 32),
            num_frames=16,
            is_video=False,
            hidden_size=hidden_size,
            num_heads=num_heads,
            num_blocks=num_blocks,
            mlp_ratio=mlp_ratio,
            patch_size=patch_size,
            axes_dim=axes_dim,
            theta=theta,
            use_noise=use_noise,
            use_lower_half_mask=use_lower_half_mask,
            use_inference_lr_scaling=use_inference_lr_scaling,
<<<<<<< HEAD
            inference_lr_scale_lower=inference_lr_scale_lower,
            inference_lr_scale_upper=inference_lr_scale_upper,
            inference_lr_scale_boundary=inference_lr_scale_boundary,
            inference_clamp_alpha=inference_clamp_alpha,
            update_weights_during_unmasking=update_weights_during_unmasking
=======
            inference_lr_scale_base=inference_lr_scale_base,
            inference_clamp_alpha=inference_clamp_alpha,
            update_weights_during_unmasking=update_weights_during_unmasking,
            use_status_init_in_training=use_status_init_in_training,
            use_status_init_in_unmasking=use_status_init_in_unmasking,
            update_weights_every_inference_step=update_weights_every_inference_step
>>>>>>> e8baba11
        )
    else:
        raise ValueError(f"Unsupported dataset: {dataset}")


def str_to_bool(value):
    if isinstance(value, bool):
        return value
    if value.lower() in ('yes', 'true', 't', 'y', '1'):
        return True
    elif value.lower() in ('no', 'false', 'f', 'n', '0'):
        return False
    else:
        raise argparse.ArgumentTypeError('Boolean value expected.')

def parse_args():
    parser = argparse.ArgumentParser(description='Debug a transformer model with W&B logging')
    parser.add_argument('--config', type=str, default=DEFAULT_CONFIG,
                        help=f'Predefined configuration to use. Options: {", ".join(MODEL_CONFIGS.keys())}')
    parser.add_argument('--batch-size', type=int, default=None,
                        help='Batch size for training')
    parser.add_argument('--epochs', type=int, default=None,
                        help='Number of epochs to train for')
    parser.add_argument('--num_blocks', type=int, default=None,
                        help='Number of transformer blocks')
    parser.add_argument('--peak_lr_weights', type=float, default=None,
                        help='Peak learning rate for weights')
    parser.add_argument('--peak_lr_hidden', type=float, default=None,
                        help='Peak learning rate for hidden states')
    parser.add_argument('--save_reconstruction_images', type=str_to_bool, nargs='?', const=True, default=None,
                        help='Save reconstruction images (true/false)')
    parser.add_argument('--save_reconstruction_video', type=str_to_bool, nargs='?', const=True, default=None,
                        help='Save reconstruction video (true/false)')
    # Add any other parameters from ModelConfig you want to control via CLI here
    return parser.parse_args()


def create_learning_rate_schedule(base_lr, warmup_epochs, total_epochs, steps_per_epoch):
    """Create a learning rate schedule with warmup and cosine decay to half of the peak rate."""
    # Set minimum learning rate to half of the peak
    min_lr = base_lr * 0.5
    
    def lr_schedule(step):
        epoch = step / steps_per_epoch
        
        # Linear warmup phase
        warmup_lr = base_lr * (epoch / warmup_epochs)
        
        # Cosine decay phase with minimum value = min_lr
        decay_ratio = (epoch - warmup_epochs) / (total_epochs - warmup_epochs)
        decay_ratio = jnp.clip(decay_ratio, 0.0, 1.0)  # Ensure it's between 0 and 1
        
        # Modified cosine decay to range from base_lr to min_lr (not zero)
        cosine_factor = 0.5 * (1.0 + jnp.cos(jnp.pi * decay_ratio))
        decay_lr = min_lr + (base_lr - min_lr) * cosine_factor
        
        # Return warmup_lr during warmup, decay_lr afterward
        return jnp.where(epoch < warmup_epochs, warmup_lr, decay_lr)
    
    return lr_schedule


def get_debug_dataloaders(dataset_name, batch_size, root_path, train_subset_n=None, test_subset_n=None, target_class=None):
    """Get data loaders with simple augmentation for debugging."""
    train_transform = transforms.Compose([
        transforms.ToTensor(),
        transforms.Normalize((0.5, 0.5, 0.5), (0.5, 0.5, 0.5))
    ])
    
    test_transform = transforms.Compose([
        transforms.ToTensor(),
        transforms.Normalize((0.5, 0.5, 0.5), (0.5, 0.5, 0.5))
    ])
    
    dataset_root = '../' + root_path + "/cifar10/"
    train_dataset = torchvision.datasets.CIFAR10(
        root=dataset_root,
        transform=train_transform,
        download=True,
        train=True,
    )
    test_dataset = torchvision.datasets.CIFAR10(
        root=dataset_root,
        transform=test_transform,
        download=True,
        train=False,
    )
    
    if target_class is not None:
        target_indices = (train_dataset.targets == target_class).nonzero(as_tuple=True)[0].tolist()
        train_dataset = Subset(train_dataset, target_indices)
        target_indices = (test_dataset.targets == target_class).nonzero(as_tuple=True)[0].tolist()
        test_dataset = Subset(test_dataset, target_indices)
    
    if train_subset_n is not None:
        all_idx = list(range(len(train_dataset)))
        train_dataset = Subset(train_dataset, all_idx[:train_subset_n])
    if test_subset_n is not None:
        all_idx = list(range(len(test_dataset)))
        test_dataset = Subset(test_dataset, all_idx[:test_subset_n])
    
    train_dataloader = DataLoader(
        train_dataset,
        batch_size=batch_size,
        shuffle=False,
        num_workers=0,
    )
    test_dataloader = DataLoader(
        test_dataset,
        batch_size=batch_size,
        shuffle=False,
        num_workers=0,
    )
    
    class TorchDataloader:
        def __init__(self, dataloader):
            self.dataloader = dataloader
            self.dataset = dataloader.dataset
        
        def __iter__(self):
            return iter(self.dataloader)
        
        def __len__(self):
            return len(self.dataloader)
    
    return TorchDataloader(train_dataloader), TorchDataloader(test_dataloader)


def create_reconstruction_images(intermediate_recons, T_values, orig_images, masked_images, labels_list, num_images, image_shape, wandb_run, epoch):
    """
    Creates a grid of images comparing originals, masked inputs, and reconstructions at specific T_values.
    """
    num_channels, H, W = image_shape
    # Increase columns by 1 to accommodate the masked image
    fig, axes = plt.subplots(num_images, 2 + len(T_values), figsize=(4 * (2 + len(T_values)), 2 * num_images))
    
    if num_images == 1:
        axes = axes[None, :] # Ensure axes is 2D even for one image

    for i in range(num_images):
        # Plot original (Column 0)
        orig_np = np.array(orig_images[i])
        if num_channels == 1:
            axes[i, 0].imshow(np.clip(np.squeeze(orig_np), 0.0, 1.0), cmap='gray')
        else:
            axes[i, 0].imshow(np.clip(np.transpose(orig_np, (1, 2, 0)), 0.0, 1.0))
        axes[i, 0].set_title(f'Original {labels_list[i] if labels_list[i] is not None else ""}')
        axes[i, 0].axis('off')
        
        # Plot masked input (Column 1)
        masked_np = np.array(masked_images[i])
        if num_channels == 1:
            axes[i, 1].imshow(np.clip(np.squeeze(masked_np), 0.0, 1.0), cmap='gray')
        else:
            axes[i, 1].imshow(np.clip(np.transpose(masked_np, (1, 2, 0)), 0.0, 1.0))
        axes[i, 1].set_title(f'Masked Input')
        axes[i, 1].axis('off')

        # Plot reconstructions for specific T values (Start from Column 2)
        for j, T in enumerate(T_values):
            col_idx = j + 2 # Shift column index for reconstructions
            if T in intermediate_recons and i < len(intermediate_recons[T]):
                recon_T = intermediate_recons[T][i] # Get the i-th image for this T
                recon_np = np.array(recon_T) # Assuming it's already (C, H, W) or similar after processing
                
                if num_channels == 1:
                    axes[i, col_idx].imshow(np.clip(np.squeeze(recon_np), 0.0, 1.0), cmap='gray')
                else:
                     # Ensure correct shape and transpose if needed
                    recon_np_reshaped = np.reshape(recon_np, image_shape)
                    axes[i, col_idx].imshow(np.clip(np.transpose(recon_np_reshaped, (1, 2, 0)), 0.0, 1.0))
                axes[i, col_idx].set_title(f'T={T}')
            else:
                 # Handle missing reconstruction for this T/image index
                axes[i, col_idx].set_title(f'T={T} (N/A)')
                axes[i, col_idx].imshow(np.zeros((H, W) if num_channels == 1 else (H, W, 3))) # Placeholder
            axes[i, col_idx].axis('off')

    plt.tight_layout()
    
    epoch_str = f"_epoch{epoch}" if epoch is not None else ""
    timestamp = datetime.now().strftime("%Y%m%d_%H%M%S")
    os.makedirs("../results", exist_ok=True)
    reconstruction_path = f"../results/reconstruction_images{epoch_str}_{timestamp}.png"
    plt.savefig(reconstruction_path)
    plt.close(fig)
    print(f"Saved reconstruction image grid to {reconstruction_path}")

    log_dict = {}
    if wandb_run is not None:
        log_key = f"reconstructions_images{epoch_str}" if epoch is not None else "reconstructions_images"
        try:
            log_dict[log_key] = wandb.Image(reconstruction_path)
        except Exception as e:
            print(f"Error creating wandb.Image: {e}")

    return reconstruction_path, log_dict


def visualize_reconstruction(model, model_config, optim_h, dataloader, config, wandb_run=None, epoch=None, step=None, optim_w=None):
    
    # Extract static info from config
    image_shape = model.config.image_shape
    num_channels = image_shape[0]
    num_images = config.num_images
    use_corruption = config.use_corruption
    corrupt_ratio = config.corrupt_ratio
    T_values = config.reconstruction_steps # Use T_values from config

    orig_images = []
    recon_images_at_T = {T: [] for T in T_values} # For static images
    all_reconstruction_frames = [] # To store frames for video
    labels_list = []
    masked_images_list = [] # List to store the masked input images
    all_inference_grads = [] # Add list to store grad logs per image
    dataloader_iter = iter(dataloader)

    # Get the single batch
    try:
        x, label = next(dataloader_iter)
        x = jnp.array(x)

        # Process each image in the batch separately
        for i in range(num_images):
            single_x = x[i:i+1]
            orig_images.append(jnp.reshape(single_x[0], image_shape))
            
            if hasattr(label, 'item'):
                labels_list.append(label[i].item() if len(label.shape) > 0 else label.item())
            else:
                labels_list.append(None)
                
            # Call unmask_on_batch_enhanced - capture the mask now
            loss, all_recons_list, mask_single, inference_grads = unmask_on_batch_enhanced(
                use_corruption=use_corruption,
                corrupt_ratio=corrupt_ratio,
                target_T_values=T_values, # Determines max_T internally
                x=single_x,               
                model=model, 
                optim_h=optim_h, # Use optim_h_inference if defined/desired
                optim_w=optim_w, # <<< Pass optim_w
                log_inference_grads=True # Set the flag
            )
            all_inference_grads.append(inference_grads) # Store the logs

            # --- Regenerate the masked input for visualization using the returned mask --- 
            x_init_single = single_x # Default if no corruption
            if use_corruption:
                # Always use the first slice of the returned mask (handles both lower-half and random)
                mask_for_viz = mask_single[0:1] # Shape (1, 1, H, W) 
                # Ensure mask_for_viz is broadcastable for the where clause
                mask_viz = jnp.broadcast_to(mask_for_viz, single_x.shape) 
                # Use gray (0.5) for masked areas for visualization consistency
                placeholder_viz = jnp.ones_like(single_x) * 0.5 
                x_init_single = jnp.where(mask_viz == 1, placeholder_viz, single_x)

            masked_images_list.append(jnp.reshape(x_init_single[0], image_shape))
            # --- End regeneration ---

            # Always store all frames, as we might need them for video
            all_reconstruction_frames.append(all_recons_list)

            # Extract frames needed for static images only if required
            if config.save_reconstruction_images:
                for T_idx, recon in enumerate(all_recons_list):
                    T_step = T_idx + 1 # T steps are 1-indexed
                    if T_step in T_values:
                        # Extract the first image from the batch dimension
                        x_hat_for_T = recon[0] 
                        x_hat_single = jnp.reshape(x_hat_for_T, image_shape) 
                        recon_images_at_T[T_step].append(x_hat_single)

    except StopIteration:
        print("Warning: No data available in dataloader")
        return None, {} # Return None for path, empty dict for logs
    
    # --- Create Visualizations based on config ---
    final_path = None
    combined_log_dict = {}

    # --- Process and log inference gradients ---
    if all_inference_grads:
        print("Logging inference gradients...")
        # Log grads for the first image only for simplicity
        first_image_inference_grads = all_inference_grads[0]
        inference_grad_data = []
        if first_image_inference_grads:
            num_vodes = len(model.vodes)
            # Identify Vodes for transformer blocks (indices 2 to num_blocks + 1)
            # Also include Vode 0 (initial patch state) and Vode 1 (projected patches)
            block_indices = list(range(2, model_config.num_blocks + 2))
            relevant_vode_indices = [0, 1] + block_indices + [num_vodes - 1] # Add sensory Vode too

            steps = sorted(first_image_inference_grads.keys())
            for t in steps:
                step_norms = first_image_inference_grads.get(t, {}) # Get norms for step t
                for vode_idx in relevant_vode_indices:
                    norm_key = f"vode_{vode_idx}_grad_norm"
                    norm_value = step_norms.get(norm_key, float('nan'))
                    if not np.isnan(norm_value):
                        inference_grad_data.append([t + 1, norm_value, f"Vode {vode_idx}"]) # Use t+1 for 1-based step

        # Log as a multi-line plot using wandb's built-in functionality
        if inference_grad_data:
            print("Logging inference gradient time series plot...")
            try:
                log_key = f"InferenceGradients/TimeSeries_Epoch{epoch}"
                # Create plot using custom helper function
                custom_plot = create_multi_line_chart(
                    table_data=inference_grad_data,
                    x_col="inference_step",
                    y_col="grad_norm",
                    series_col="vode",
                    title=f"Inference Gradient Norms vs. Step T (Epoch {epoch})"
                )
                # Log the custom plot HTML object directly
                wandb.log({log_key: custom_plot}, step=epoch)
                print(f"Logged inference gradient time series plot for W&B (key: {log_key}).")
            except Exception as e:
                print(f"Error creating W&B line series plot for inference gradients: {e}")
        else:
            print("No valid inference gradient data to log.")

    # Create static image grid if requested
    if config.save_reconstruction_images:
        image_path, image_log_dict = create_reconstruction_images(
            intermediate_recons=recon_images_at_T,
            T_values=T_values,
            orig_images=orig_images,
            masked_images=masked_images_list,
            labels_list=labels_list,
            num_images=num_images,
            image_shape=image_shape,
            wandb_run=wandb_run,
            epoch=epoch
        )
        final_path = image_path # Prioritize image path if both are created
        combined_log_dict.update(image_log_dict)

    # Create video if requested
    if config.save_reconstruction_video:
        if not all_reconstruction_frames:
            print("Warning: No reconstruction frames generated for video.")
        else:
            video_path, video_log_dict = create_reconstruction_video(
                all_reconstruction_frames=all_reconstruction_frames,
                orig_images=orig_images,
                masked_images=masked_images_list, # Pass masked images
                labels_list=labels_list,
                num_images=num_images,
                image_shape=image_shape,
                wandb_run=wandb_run,
                epoch=epoch,
                fps=config.video_fps # Use fps from config
            )
            if final_path is None:
                final_path = video_path # Set video path if images weren't created
            combined_log_dict.update(video_log_dict)

    return final_path, combined_log_dict


def create_reconstruction_video(all_reconstruction_frames, orig_images, masked_images, labels_list, num_images, image_shape, wandb_run, epoch, fps=10):
    """
    Creates a video comparing original images and their reconstructions over time.

    Args:
        all_reconstruction_frames: List (num_images) of lists (T_steps) of reconstruction tensors.
        orig_images: List of original image tensors.
        masked_images: List of masked input image tensors.
        labels_list: List of labels for the original images.
        num_images: Number of images to include in the video.
        image_shape: Shape of a single image (C, H, W).
        wandb_run: Wandb run object.
        epoch: Current epoch number.
        fps: Frames per second for the video.

    Returns:
        Tuple: (video_path, log_dict)
    """
    num_channels, H, W = image_shape
    num_steps = len(all_reconstruction_frames[0]) # Assuming all images have same number of steps

    video_frames = []

    # Prepare original images once
    processed_orig_images = []
    processed_masked_images = []
    for i in range(num_images):
        orig_np = np.array(orig_images[i])
        masked_np = np.array(masked_images[i])
        if num_channels == 1: # Grayscale
            orig_plot = np.clip(np.squeeze(orig_np), 0.0, 1.0)
            orig_plot = (plt.cm.gray(orig_plot)[:, :, :3] * 255).astype(np.uint8) # Convert grayscale to RGB for video
            masked_plot = np.clip(np.squeeze(masked_np), 0.0, 1.0)
            masked_plot = (plt.cm.gray(masked_plot)[:, :, :3] * 255).astype(np.uint8)
        else: # RGB
            orig_plot = np.clip(np.transpose(orig_np, (1, 2, 0)), 0.0, 1.0)
            orig_plot = (orig_plot * 255).astype(np.uint8)
            masked_plot = np.clip(np.transpose(masked_np, (1, 2, 0)), 0.0, 1.0)
            masked_plot = (masked_plot * 255).astype(np.uint8)
        processed_orig_images.append(orig_plot)
        processed_masked_images.append(masked_plot)

    # Generate frames for the video
    for t in range(num_steps):
        fig, axes = plt.subplots(num_images, 3, figsize=(4 * 3, 2 * num_images))
        if num_images == 1:
            axes = axes[None, :] # Make it 2D

        for i in range(num_images):
            # Plot original image (Column 0)
            axes[i, 0].imshow(processed_orig_images[i])
            axes[i, 0].set_title(f'Original {labels_list[i] if labels_list[i] is not None else ""}')
            axes[i, 0].axis('off')

            # Plot masked input (Column 1)
            axes[i, 1].imshow(processed_masked_images[i])
            axes[i, 1].set_title(f'Masked Input')
            axes[i, 1].axis('off')

            # Plot reconstruction at step t (Column 2)
            recon_t = all_reconstruction_frames[i][t]
            recon_np = np.array(recon_t[0]) # Get the first element from batch dim
            recon_np = np.reshape(recon_np, image_shape)

            if num_channels == 1: # Grayscale
                recon_plot = np.clip(np.squeeze(recon_np), 0.0, 1.0)
                recon_plot = (plt.cm.gray(recon_plot)[:, :, :3] * 255).astype(np.uint8)
            else: # RGB
                recon_plot = np.clip(np.transpose(recon_np, (1, 2, 0)), 0.0, 1.0)
                recon_plot = (recon_plot * 255).astype(np.uint8)
            
            # Plot in column 2
            axes[i, 2].imshow(recon_plot)
            axes[i, 2].set_title(f'Recon T={t+1}')
            axes[i, 2].axis('off')
        
        plt.tight_layout()
        fig.canvas.draw() # Draw the canvas, cache the renderer
        frame = np.frombuffer(fig.canvas.tostring_rgb(), dtype='uint8')

        # Calculate shape based on figure size and DPI for robustness
        width_inches, height_inches = fig.get_size_inches()
        dpi = fig.dpi
        width_pixels = int(np.round(width_inches * dpi))
        height_pixels = int(np.round(height_inches * dpi))
        expected_shape = (height_pixels, width_pixels, 3)

        # Check if the buffer size matches the calculated shape
        if frame.size != np.prod(expected_shape):
            print(f"Warning: Buffer size ({frame.size}) does not match calculated shape {expected_shape} ({np.prod(expected_shape)}). Trying to infer shape.")
            # Fallback: Infer shape if calculation doesn't match buffer size
            buffer_pixels = frame.size // 3
            # Ensure fig_width_pixels and fig_height_pixels are defined (from figsize)
            # figsize is (width, height) in inches
            fig_width_inches, fig_height_inches = fig.get_size_inches()
            aspect_ratio = fig_width_inches / fig_height_inches if fig_height_inches > 0 else 1
            # Infer height based on aspect ratio: W = H * aspect_ratio
            # W * H = buffer_pixels => (H * aspect_ratio) * H = buffer_pixels
            # H^2 = buffer_pixels / aspect_ratio
            inferred_height = int(np.sqrt(buffer_pixels / aspect_ratio))
            inferred_width = int(inferred_height * aspect_ratio)

            # Check if inferred shape matches buffer size
            if inferred_height * inferred_width * 3 == frame.size:
                 expected_shape = (inferred_height, inferred_width, 3)
                 print(f"Using inferred shape: {expected_shape}")
            else:
                 print(f"Error: Cannot determine correct frame shape. Buffer size: {frame.size}, Calculated shape: {(height_pixels, width_pixels, 3)}, Inferred shape: {(inferred_height, inferred_width, 3)}")
                 # Raise the original error or handle appropriately
                 raise ValueError(f"Cannot reshape array of size {frame.size} into calculated shape {(height_pixels, width_pixels, 3)} or inferred shape {(inferred_height, inferred_width, 3)}")

        frame = frame.reshape(expected_shape)
        video_frames.append(frame)
        plt.close(fig)

    # Save video
    epoch_str = f"_epoch{epoch}" if epoch is not None else ""
    timestamp = datetime.now().strftime("%Y%m%d_%H%M%S")
    os.makedirs("../results", exist_ok=True)
    video_path = f"../results/reconstruction_video{epoch_str}_{timestamp}.mp4" # Save as MP4
    imageio.mimsave(video_path, video_frames, fps=fps)
    print(f"Saved reconstruction video to {video_path}")

    # Prepare log dictionary for W&B
    log_dict = {}
    if wandb_run is not None:
        log_key = f"reconstructions_video{epoch_str}" if epoch is not None else "reconstructions_video"
        try:
            log_dict[log_key] = wandb.Video(video_path, fps=fps, format="mp4")
        except Exception as e:
            print(f"Error creating wandb.Video: {e}")
            print("Ensure ffmpeg is installed and accessible.")

    return video_path, log_dict


def log_vode_stats(model, h_grad, w_grad, run, epoch):
    """
    Log statistics about each Vode's energy and gradients to wandb.
    
    Args:
        model: The TransformerDecoder model
        h_grad: Hidden state gradients
        w_grad: Weight gradients
        run: Wandb run object
        epoch: Current epoch
        
    Returns:
        A tuple of (processed_energy_data, processed_grad_data) for summary tables
    """
    # Collect stats for wandb
    vode_stats = {}
    
    # Get energy and gradient data
    vode_energies = model.get_submodule_energies()
    vode_grad_norms = extract_vode_gradient_norms(h_grad)
    
    # Process data for individual metrics and summary tables
    processed_energy_data = []
    processed_grad_data = []
    energy_data = []
    grad_data = []
    
    # Process each vode's data
    for i, (energy, grad_norm) in enumerate(zip(vode_energies, vode_grad_norms)):
        # Process energy values
        if energy is not None:
            if hasattr(energy, 'size') and energy.size == 1:
                energy_value = energy.item()
            elif isinstance(energy, (float, int)):
                # Handle cases where it might already be a Python scalar (less likely from JAX)
                energy_value = float(energy)
            elif isinstance(energy, jax.Array) and energy.size > 1:
                # Handle case where energy is a non-scalar JAX array (e.g., per-batch energies)
                # print(f"Info: Energy for vode {i} is an array (shape: {energy.shape}). Logging mean energy.")
                energy_value = jnp.mean(energy).item() # Calculate and log the mean
            else:
                # Handle unexpected non-scalar or non-array case
                print(f"Warning: Energy for vode {i} is not a scalar JAX array or Python number (type: {type(energy)}, value: {energy}). Logging NaN.")
                energy_value = float('nan') # Assign NaN or another placeholder

            # Log individual metrics (now energy_value is always defined)
            # Check for NaN before adding to data lists used for tables/plots
            if not np.isnan(energy_value):
                 vode_stats[f"VodeEnergy/vode_{i}"] = energy_value
                 energy_data.append([i, energy_value])
                 processed_energy_data.append([epoch+1, i, energy_value])
            else:
                 # Optionally log the NaN value to wandb if desired, or skip
                 vode_stats[f"VodeEnergy/vode_{i}"] = energy_value # Log NaN to wandb
        
        # Process gradient values
        if grad_norm is not None:
            vode_stats[f"VodeGradNorm/vode_{i}"] = grad_norm
            grad_data.append([i, grad_norm])
            processed_grad_data.append([epoch+1, i, grad_norm])
    
    # Create visualizations
    if energy_data:
        energy_table = wandb.Table(data=energy_data, columns=["vode_index", "energy"])
        vode_stats[f"VodeEnergy/distribution_epoch_{epoch+1}"] = wandb.plot.bar(
            energy_table, "vode_index", "energy", 
            title=f"Energy by Vode - Epoch {epoch+1}"
        )
    
    if grad_data:
        grad_table = wandb.Table(data=grad_data, columns=["vode_index", "grad_norm"])
        vode_stats[f"VodeGradNorm/distribution_epoch_{epoch+1}"] = wandb.plot.bar(
            grad_table, "vode_index", "grad_norm", 
            title=f"Gradient Norm by Vode - Epoch {epoch+1}"
        )
    
    # Log to wandb
    run.log(vode_stats, step=epoch+1)
    
    return processed_energy_data, processed_grad_data

def extract_vode_gradient_norms(h_grad):
    """Extract actual gradient L2 norms from the vode gradients"""
    vode_grad_norms = []
    
    # # Add debug information about the structure
    # print(f"h_grad type: {type(h_grad)}")
    # if isinstance(h_grad, dict) and 'model' in h_grad:
    #     print(f"model_grads type: {type(h_grad['model'])}")
    #     if hasattr(h_grad['model'], 'vodes'):
    #         print(f"vodes type: {type(h_grad['model'].vodes)}")
    #         print(f"Number of vodes: {len(h_grad['model'].vodes)}")
    #         if len(h_grad['model'].vodes) > 0:
    #             first_vode = h_grad['model'].vodes[0]
    #             print(f"First vode type: {type(first_vode)}")
    #             if hasattr(first_vode, 'h'):
    #                 print(f"First vode.h type: {type(first_vode.h)}")
    #                 if hasattr(first_vode.h, 'value'):
    #                     print(f"First vode.h.value type: {type(first_vode.h.value)}")
    #                     print(f"First vode.h.value shape: {first_vode.h.value.shape}")
    
    try:
        # Access the model gradients
        model_grads = h_grad['model']
        
        # Access the vodes list
        vodes = model_grads.vodes
        
        # For each vode, extract the gradient tensor and calculate its L2 norm
        for i in range(len(vodes)):
            vode = vodes[i]
            h_grad_tensor = vode.h
            # print("h_grad_tensor", h_grad_tensor)
            
            # VodeParams might store their values in different ways
            # Try different common patterns to access the values
            if hasattr(h_grad_tensor, 'value'):
                # Access the value attribute if it exists
                grad_values = h_grad_tensor.value
            elif hasattr(h_grad_tensor, 'get_value'):
                # Or try get_value() method if it exists
                grad_values = h_grad_tensor.get_value()
            else:
                # Otherwise assume the object itself is the tensor
                grad_values = h_grad_tensor
                
            # Calculate L2 norm (Euclidean norm)
            # First flatten the tensor to a 1D array
            if hasattr(grad_values, 'flatten'):
                flattened = grad_values.flatten()
                # Calculate L2 norm as sqrt(sum(x_i^2))
                l2_norm = float(jnp.sqrt(jnp.sum(flattened * flattened)))
                vode_grad_norms.append(l2_norm)
                # print(f"Vode {i} L2 norm: {l2_norm}")
            else:
                # If we can't flatten, just log that we couldn't calculate the norm
                print(f"Couldn't calculate norm for vode {i}: grad_values not flattenable")
    
    except Exception as e:
        print(f"Error extracting gradient norms: {e}")
        import traceback
        traceback.print_exc()
        
    # Return the actual calculated norms
    return vode_grad_norms

def create_grouped_bar_chart(table_data, group_col, x_col, y_col, title):
    """
    Create a grouped bar chart for Weights & Biases using custom HTML.
    
    Args:
        table_data: List of rows with data
        group_col: Column name for grouping (e.g., "epoch")
        x_col: Column name for x-axis (e.g., "vode_index")
        y_col: Column name for y-values (e.g., "energy")
        title: Chart title
    
    Returns:
        wandb.Html object with the chart
    """
    # Organize data by group
    groups = {}
    x_values = set()
    
    for row in table_data:
        group = row[0]  # epoch
        x = row[1]      # vode_index
        y = row[2]      # energy/grad_norm
        
        if group not in groups:
            groups[group] = {}
        
        groups[group][x] = y
        x_values.add(x)
    
    # Sort the x values
    x_values = sorted(list(x_values))
    group_keys = sorted(groups.keys())
    
    # Create vega-lite specification
    vega_spec = {
        "$schema": "https://vega.github.io/schema/vega-lite/v5.json",
        "title": title,
        "width": 500,
        "height": 300,
        "data": {"values": []},
        "mark": "bar",
        "encoding": {
            "x": {"field": x_col, "type": "ordinal", "title": x_col},
            "y": {"field": y_col, "type": "quantitative", "title": y_col},
            "color": {"field": group_col, "type": "nominal", "title": group_col},
            "tooltip": [
                {"field": x_col, "type": "ordinal"},
                {"field": y_col, "type": "quantitative"},
                {"field": group_col, "type": "nominal"}
            ]
        }
    }
    
    # Add data points
    for group in group_keys:
        for x in x_values:
            if x in groups[group]:
                vega_spec["data"]["values"].append({
                    x_col: f"Vode {x}",
                    y_col: groups[group][x],
                    group_col: f"Epoch {group}"
                })
    
    # Create HTML with vega-lite
    html = f"""
    <html>
    <head>
        <script src="https://cdn.jsdelivr.net/npm/vega@5"></script>
        <script src="https://cdn.jsdelivr.net/npm/vega-lite@5"></script>
        <script src="https://cdn.jsdelivr.net/npm/vega-embed@6"></script>
    </head>
    <body>
        <div id="vis"></div>
        <script type="text/javascript">
            const spec = {json.dumps(vega_spec)};
            vegaEmbed('#vis', spec);
        </script>
    </body>
    </html>
    """
    
    return wandb.Html(html)

def create_multi_line_chart(table_data, x_col, y_col, series_col, title):
    """
    Create a multi-line chart for Weights & Biases using custom HTML.
    
    Args:
        table_data: List of rows with data
        x_col: Column name for x-axis (e.g., "epoch")
        y_col: Column name for y-values (e.g., "energy")
        series_col: Column name for different lines (e.g., "vode_index")
        title: Chart title
    
    Returns:
        wandb.Html object with the chart
    """
    # Organize data by series
    series_map = {}
    
    for row in table_data:
        x = row[0]      # epoch or inference_step
        series = row[2]  # Corrected: vode_index or series label is the 3rd element
        y = row[1]      # Corrected: energy/grad_norm is the 2nd element
        
        if series not in series_map:
            series_map[series] = []
        
        series_map[series].append({"x": x, "y": y})
    
    # Create vega-lite specification
    vega_spec = {
        "$schema": "https://vega.github.io/schema/vega-lite/v5.json",
        "title": title,
        "width": 500,
        "height": 300,
        "data": {"values": []},
        "mark": "line",
        "encoding": {
            "x": {"field": x_col, "type": "quantitative", "title": x_col},
            "y": {"field": y_col, "type": "quantitative", "title": y_col},
            "color": {"field": series_col, "type": "nominal", "title": series_col},
            "tooltip": [
                {"field": x_col, "type": "quantitative"},
                {"field": y_col, "type": "quantitative"},
                {"field": series_col, "type": "nominal"}
            ]
        }
    }
    
    # Add data points
    for series, points in series_map.items():
        for point in points:
            vega_spec["data"]["values"].append({
                x_col: point["x"],
                y_col: point["y"],
                series_col: series # Use the actual series label directly
            })
    
    # Create HTML with vega-lite
    html = f"""
    <html>
    <head>
        <script src="https://cdn.jsdelivr.net/npm/vega@5"></script>
        <script src="https://cdn.jsdelivr.net/npm/vega-lite@5"></script>
        <script src="https://cdn.jsdelivr.net/npm/vega-embed@6"></script>
    </head>
    <body>
        <div id="vis"></div>
        <script type="text/javascript">
            const spec = {json.dumps(vega_spec)};
            vegaEmbed('#vis', spec);
        </script>
    </body>
    </html>
    """
    
    return wandb.Html(html)

def run_experiment(base_config_name: str = DEFAULT_CONFIG,
                     config_overrides: Optional[Dict[str, Any]] = None,
                     wandb_project_name: str = "debug-transformer-search",
                     wandb_run_name: Optional[str] = None,
                     wandb_mode: str = "online"):
    """Main function to run the debugging process with W&B logging."""
    # args = parse_args() # Args will be handled by overrides or a new main
    
    # Load the base configuration
    if base_config_name not in MODEL_CONFIGS:
        print(f"Error: Base config name '{base_config_name}' not found. Available: {list(MODEL_CONFIGS.keys())}")
        return float('inf'), None # Return a high MSE indicating failure and None for early_stop_reason
        
    config = MODEL_CONFIGS[base_config_name]
    
    # Apply overrides
    if config_overrides:
        for key, value in config_overrides.items():
            if hasattr(config, key):
                setattr(config, key, value)
            else:
                print(f"Warning: Key '{key}' not found in ModelConfig. Skipping override.")

    # Override with any command-line arguments if needed (though typically covered by config_overrides for programmatic calls)
    # This part is mostly for when this function is adapted to be called from a CLI-driven main()
    # For pure programmatic calls, config_overrides is the primary way.
    # args = parse_args() # We'll handle CLI args in a separate main()
    # for arg_name, arg_value in vars(args).items():
    #     if arg_value is not None and arg_name != 'config': # 'config' here refers to the base_config_name
    #         if hasattr(config, arg_name):
    #             setattr(config, arg_name, arg_value)
    
    # Print the effective configuration
    print(f"\nUsing base configuration '{config.name}' with effective settings:")
    for key, value in vars(config).items():
        if key != 'name': # name is already part of the base config
            print(f"  {key}: {value}")
    print()
    
    # Set random seed for reproducibility
    np.random.seed(config.seed)
    torch.manual_seed(config.seed)
    key = jax.random.PRNGKey(config.seed)
    
    # Determine run name for WandB
    effective_wandb_run_name = wandb_run_name
    if not effective_wandb_run_name:
        # Create a more descriptive run name if not provided
        lr_w_str = f"lrw{config.peak_lr_weights:.0e}" if config.peak_lr_weights else "lrwDEF"
        lr_h_str = f"lrh{config.peak_lr_hidden:.2f}".replace('.', 'p') # Format for clarity
        nb_str = f"nb{config.num_blocks}"
        hs_str = f"hs{config.hidden_size}"
        scale_base_str = f"sbase{config.inference_lr_scale_base:.2f}".replace('.', 'p') if config.use_inference_lr_scaling and config.inference_lr_scale_base is not None else "sbaseOFF"
        hclip_str = f"hclip{config.h_grad_clip_norm}" if config.h_grad_clip_norm is not None else "hclipOFF"
        wclip_str = f"wclip{config.w_grad_clip_norm}" if config.w_grad_clip_norm is not None else "wclipOFF"
        
        effective_wandb_run_name = f"{config.name}_{nb_str}_{hs_str}_{lr_w_str}_{lr_h_str}_{scale_base_str}_{hclip_str}_{wclip_str}_{datetime.now().strftime('%Y%m%d_%H%M%S')}"

    # Initialize Weights & Biases
    run = wandb.init(
        entity="neural-machines", # Replace with your entity or remove if not needed
        project=wandb_project_name,
        name=effective_wandb_run_name,
        config=vars(config),
        mode=wandb_mode  # Allows disabling for search
    )
    
    # Upload code artifacts to W&B if an active run exists and not disabled
    if wandb.run and wandb.run.mode != "disabled":
        try:
            # Use a consistent artifact name, W&B will version it
            code_artifact = wandb.Artifact(name=f"source_code_{config.name}", type="code")
            
            # Add the current file (debug_transformer_wandb.py)
            code_artifact.add_file(__file__)
            
            # Add the decoder_transformer.py file
            # Assuming src is one level up from examples
            script_dir = os.path.dirname(os.path.abspath(__file__))
            decoder_transformer_path = os.path.join(script_dir, "../src/decoder_transformer.py")
            decoder_transformer_path = os.path.abspath(decoder_transformer_path)
            if os.path.exists(decoder_transformer_path):
                code_artifact.add_file(decoder_transformer_path, name="src/decoder_transformer.py") # Explicitly name it for clarity in W&B UI
            else:
                print(f"Warning: Could not find decoder_transformer.py at {decoder_transformer_path}")
            
            wandb.run.log_artifact(code_artifact)
            print("Logged source code artifact to W&B.")
        except Exception as e:
            print(f"Error uploading code to W&B: {e}")
            import traceback
            traceback.print_exc()
    
    print(f"Creating configuration for debugging CIFAR-10 transformer...")
    model_config = create_config(
        dataset=config.dataset,
        hidden_size=config.hidden_size,
        num_blocks=config.num_blocks,
        num_heads=config.num_heads,
        mlp_ratio=config.mlp_ratio,
        patch_size=config.patch_size,
        axes_dim=config.axes_dim,
        theta=config.theta,
        use_noise=config.use_noise,
        use_lower_half_mask=config.use_lower_half_mask,
        use_inference_lr_scaling=config.use_inference_lr_scaling,
<<<<<<< HEAD
        inference_lr_scale_lower=config.inference_lr_scale_lower,
        inference_lr_scale_upper=config.inference_lr_scale_upper,
        inference_lr_scale_boundary=config.inference_lr_scale_boundary,
        inference_clamp_alpha=config.inference_clamp_alpha,
        update_weights_during_unmasking=config.update_weights_during_unmasking
=======
        inference_lr_scale_base=config.inference_lr_scale_base,
        inference_clamp_alpha=config.inference_clamp_alpha,
        update_weights_during_unmasking=config.update_weights_during_unmasking,
        use_status_init_in_training=config.use_status_init_in_training,
        use_status_init_in_unmasking=config.use_status_init_in_unmasking,
        update_weights_every_inference_step=config.update_weights_every_inference_step
>>>>>>> e8baba11
    )
    
    print(f"Creating debug dataloaders for CIFAR-10...")
    train_loader, val_loader = get_debug_dataloaders(
        dataset_name=config.dataset,
        batch_size=config.batch_size,
        root_path=config.data_dir,
        train_subset_n=config.train_subset,
        test_subset_n=config.test_subset,
        target_class=config.target_class
    )
    
    print(f"Training on {len(train_loader.dataset)} samples")
    print(f"Validating on {len(val_loader.dataset)} samples")
    
    print("Initializing model...")
    model = TransformerDecoder(model_config)
    
    # Calculate steps per epoch for learning rate schedule
    steps_per_epoch = len(train_loader)
    
    # Create learning rate functions based on config
    if config.use_lr_schedule:
        # Use schedule with warmup and decay
        weights_lr_fn = create_learning_rate_schedule(
            config.peak_lr_weights, 
            config.warmup_epochs, 
            config.epochs, 
            steps_per_epoch
        )
        
        hidden_lr_fn = create_learning_rate_schedule(
            config.peak_lr_hidden, 
            config.warmup_epochs, 
            config.epochs, 
            steps_per_epoch
        )
        print(f"Using learning rate schedule - Peak weights LR: {config.peak_lr_weights}, Peak hidden LR: {config.peak_lr_hidden}")
    else:
        # Use constant learning rates
        weights_lr_fn = config.peak_lr_weights
        hidden_lr_fn = config.peak_lr_hidden
        print(f"Using constant learning rates - Weights: {weights_lr_fn}, Hidden: {hidden_lr_fn}")
    
    # --- Create base optimizers --- 
    base_optim_h_train = optax.sgd(hidden_lr_fn, momentum=0.1)
    base_optim_h_inference = optax.sgd(config.hidden_lr_inference, momentum=0.1)
    base_optim_w = optax.adamw(weights_lr_fn, weight_decay=config.weight_decay)
    
    # --- Apply gradient clipping if configured ---

    # Clipping for H gradients (training)
    optim_h_train_steps = []
    if config.h_grad_clip_norm is not None and config.h_grad_clip_norm > 0:
        print(f"Applying H-gradient clipping with max_norm = {config.h_grad_clip_norm}")
        h_clipper = optax.clip_by_global_norm(config.h_grad_clip_norm)
        optim_h_train_steps.append(h_clipper)
    optim_h_train_steps.append(base_optim_h_train)
    final_optim_h_train = optax.chain(*optim_h_train_steps)

    # Clipping for H gradients (inference)
    optim_h_inference_steps = []
    if config.h_grad_clip_norm is not None and config.h_grad_clip_norm > 0:
        # Assuming same clipping for training and inference h grads, if not, add another config field
        if 'h_clipper' not in locals(): # Define h_clipper if not already defined (e.g. if h_grad_clip_norm was only for training)
            h_clipper = optax.clip_by_global_norm(config.h_grad_clip_norm)
        optim_h_inference_steps.append(h_clipper)
    optim_h_inference_steps.append(base_optim_h_inference)
    final_optim_h_inference = optax.chain(*optim_h_inference_steps)

    # Clipping for W gradients
    optim_w_steps = []
    if config.w_grad_clip_norm is not None and config.w_grad_clip_norm > 0:
        print(f"Applying W-gradient clipping with max_norm = {config.w_grad_clip_norm}")
        w_clipper = optax.clip_by_global_norm(config.w_grad_clip_norm)
        optim_w_steps.append(w_clipper)
    optim_w_steps.append(base_optim_w)
    final_optim_w = optax.chain(*optim_w_steps)

    # --- Create pcx Optim wrappers using the final optimizers ---
    optim_h = pxu.Optim(lambda: final_optim_h_train)
    optim_h_inference = pxu.Optim(lambda: final_optim_h_inference)
    optim_w = pxu.Optim(
        lambda: final_optim_w, 
        pxu.M(pxnn.LayerParam)(model)
    )
    
    # Store validation losses
    # val_losses = [] # Replaced by metrics dict
    
    # Store energy and gradient data for all epochs
    all_epochs_energy_data = []
    all_epochs_grad_data = []
    
    # Early stopping variables
    best_val_loss = float('inf') # Will track the primary metric (e.g., masked_mse)
    # val_loss = float('inf') # Replaced by pretext_metrics dictionary
    epochs_without_improvement = 0
    early_stopped = False
    early_stopped_epoch = -1 # Store epoch when stopped
    pretext_metrics = {} # Initialize metrics dict
    
    print(f"Training for {config.epochs} epochs with W&B logging...")

    # Initialize the model (set h values of the Vodes) using a dummy batch shape
    # Determine expected input shape: (batch_size, channels, height, width)
    init_shape = (config.batch_size, *model_config.image_shape)
    x_init = jnp.zeros(init_shape, dtype=jnp.float32) # Use float32 or model's dtype
    print(f"Initializing Vode states using dummy tensor with shape: {init_shape}")
    with pxu.step(model, pxc.STATUS.INIT, clear_params=pxc.VodeParam.Cache):
        forward(x_init, model=model) # Use dummy tensor for shape initialization
    
    for epoch in range(config.epochs):
        epoch_start = time.time()
        if model_config.use_inference_lr_scaling:
            print(f"Current inference_lr_scale_base: {model_config.inference_lr_scale_base}")
        else:
            print("Inference LR scaling is disabled.")
        print(f"Epoch {epoch+1}/{config.epochs}")
        
        # Get current learning rates - handle both scheduled and constant LR cases
        if config.use_lr_schedule:
            current_w_lr = weights_lr_fn(epoch * steps_per_epoch)
            current_h_lr = hidden_lr_fn(epoch * steps_per_epoch)
        else:
            current_w_lr = weights_lr_fn
            current_h_lr = hidden_lr_fn
            
        print(f"Current learning rates - Weights: {current_w_lr:.6f}, Hidden: {current_h_lr:.6f}")

        if config.reinitialize_model_for_each_epoch:
            # TODO: Not sure about its usage. It could be causing instability. It could make representations more robust.
            print(f"Reinitializing model for epoch {epoch+1}...")
            with pxu.step(model, pxc.STATUS.INIT, clear_params=pxc.VodeParam.Cache):
                forward(x_init, model=model)
        
        # Train for one epoch
        avg_train_w_energy, avg_train_mse, h_grad, w_grad = train(
            train_loader, config.inference_steps, model=model, optim_w=optim_w, optim_h=optim_h, epoch=epoch
        )
        
        # <<< DEBUG PRINT >>>
        print(f"DEBUG: avg_train_mse from train() - Value: {avg_train_mse}, Type: {type(avg_train_mse)}")
        
        # <<< Ensure metrics are Python floats/NaN >>>
        avg_train_w_energy = float(avg_train_w_energy) if not jnp.isnan(avg_train_w_energy) else float('nan')
        avg_train_mse = float(avg_train_mse) if not jnp.isnan(avg_train_mse) else float('nan')
        # <<< END MODIFICATION --- >>>
        
        training_nan_detected = False
        if jnp.isnan(avg_train_w_energy) or jnp.isnan(avg_train_mse):
            print(f"!!! WARNING: NaN detected in training metrics (Energy: {avg_train_w_energy}, MSE: {avg_train_mse}) at Epoch {epoch+1}. Stopping training for this run. !!!")
            early_stopped = True
            early_stop_reason = 'NaN' # <<< Indicate reason for NaN stop
            early_stopped_epoch = epoch
            training_nan_detected = True
            # Ensure metrics logged reflect the failure
            avg_train_w_energy = float('nan')
            avg_train_mse = float('nan') 

        
        # Initialize epoch_metrics here to store training metrics
        epoch_metrics = {
            'Losses/train_w_energy_avg': avg_train_w_energy,
            'Losses/train_mse_avg': avg_train_mse,
            'LearningRate/weights': current_w_lr,
            'LearningRate/hidden': current_h_lr
        }

        # --- Run validation and other epoch-end tasks only if training was successful --- 
        # <<< --- ADD CHECK: Only proceed if no NaN and not already early stopped normally --- >>>
        if not training_nan_detected and ( (epoch + 1) % config.validation_every_n_epochs == 0 or epoch == config.epochs - 1 or (config.use_early_stopping and early_stopped and epoch == early_stopped_epoch) ):
        # <<< --- END CHECK --- >>>
            print(f"Evaluating pretext task metrics on validation set...")
            pretext_metrics = eval_pretext_metrics(
                val_loader, # Use validation loader
                T_values=config.eval_inference_steps, # Use eval_inference_steps
                use_corruption=config.use_corruption, 
                corrupt_ratio=config.corrupt_ratio,
                model=model, 
                optim_h=optim_h,
                optim_w=optim_w # <<< Pass optim_w
            )
            print(f"Validation Pretext Metrics: {pretext_metrics}")
            
            # Add validation metrics with clear names
            for key, value in pretext_metrics.items():
                epoch_metrics[f'ValMetrics/Pretext/{key}'] = value

            # Log detailed vode statistics and get processed data for summary
            # Pass h_grad, w_grad from the end of the training epoch
            if h_grad is not None and w_grad is not None:
                processed_energy_data, processed_grad_data = log_vode_stats(model, h_grad, w_grad, run, epoch)
                # Add the processed data to our summary collections
                all_epochs_energy_data.extend(processed_energy_data)
                all_epochs_grad_data.extend(processed_grad_data)
            else:
                print("Warning: Gradients not available for Vode stats logging.")

            # Initialize best_val_loss on the first validation run
            current_val_metric = pretext_metrics.get('full_mse', float('inf')) # <<< Use full_mse for early stopping
            if best_val_loss == float('inf') and current_val_metric != float('inf'):
                 best_val_loss = current_val_metric
                 print(f"Initialized best_val_loss for early stopping with full_mse: {best_val_loss:.6f}")
            
             # Early stopping check based on the chosen metric (e.g., masked_mse)
            if config.use_early_stopping and best_val_loss != float('inf'): # Ensure best_val_loss is initialized
                if current_val_metric < (best_val_loss - config.early_stopping_min_delta):
                    print(f"Validation metric improved! {best_val_loss:.6f} -> {current_val_metric:.6f}")
                    best_val_loss = current_val_metric
                    epochs_without_improvement = 0
                    # Save the best model here if desired
                else:
                    epochs_without_improvement += 1
                    print(f"No improvement in validation metric for {epochs_without_improvement} epochs (best: {best_val_loss:.6f})")
                    if epochs_without_improvement >= config.early_stopping_patience:
                        print(f"Early stopping triggered after {epoch+1} epochs!")
                        early_stopped = True
                        early_stop_reason = "Validation" # <<< Indicate reason
                        early_stopped_epoch = epoch
                        # Log final metrics before breaking
                        run.log(epoch_metrics, step=epoch+1)
                        break # Exit training loop
        
        # Log metrics collected so far for this epoch (includes train loss, potentially val metrics)
        run.log(epoch_metrics, step=epoch+1)  # Use epoch+1 to start from step 1

        # Generate reconstructions every N epochs (and for the final epoch)
        # Base the condition on one of the new validation metrics if available and valid
        # Use the most recently calculated validation metric if available
        current_val_metric_for_recon = pretext_metrics.get('full_mse', float('inf')) 

        # Trigger reconstruction based on interval OR significant improvement OR final epoch/stop
        trigger_reconstruction = False
        if (epoch + 1) % config.reconstruction_every_n_epochs == 0 and current_val_metric_for_recon < float('inf'):
            trigger_reconstruction = True
        elif best_val_loss != float('inf') and current_val_metric_for_recon < best_val_loss - 0.01: # Use same threshold as early stopping improvement check
            trigger_reconstruction = True
        elif epoch == config.epochs - 1: # Final epoch
            trigger_reconstruction = True
        elif early_stopped and epoch == early_stopped_epoch: # After early stopping
             trigger_reconstruction = True
             
        if trigger_reconstruction and not training_nan_detected:
            print(f"Generating reconstructions for epoch {epoch+1} (Val Metric: {current_val_metric_for_recon:.6f})...")
            vis_path, vis_logs = visualize_reconstruction(
                model, 
                model_config, 
                optim_h_inference, 
                train_loader, 
                config=config, 
                wandb_run=run,
                epoch=epoch+1,
                optim_w=optim_w # <<< Pass optim_w
            )
            # Add visualization logs (either image or video) to wandb logging for this step
            run.log(vis_logs, step=epoch+1) 
        
        epoch_time = time.time() - epoch_start
        print(f"Epoch completed in {epoch_time:.2f} seconds")
        # Break loop if early stopping occurred in the validation check
        if early_stopped and epoch == early_stopped_epoch:
            break
    
    # <<< DETERMINE FINAL STATUS >>>
    if not early_stopped:
        early_stop_reason = None # Completed normally
    # If early_stopped is True, early_stop_reason is already set ('Validation' or 'NaN')
    
    # Create summary tables after training is complete
    if all_epochs_energy_data:
        summary_energy_table = wandb.Table(data=all_epochs_energy_data, 
                                          columns=["epoch", "vode_index", "energy"])
        run.log({
            "Summary/VodeEnergy_AllEpochs": create_grouped_bar_chart(all_epochs_energy_data, "epoch", "vode_index", "energy", "Energy by Vode Across All Epochs")
        })
        
        # Also create a line plot to show the trend over epochs
        run.log({
            "Summary/VodeEnergy_Trends": create_multi_line_chart(all_epochs_energy_data, "epoch", "energy", "vode_index", "Energy Trends by Vode Across Epochs")
        })
    
    if all_epochs_grad_data:
        summary_grad_table = wandb.Table(data=all_epochs_grad_data, 
                                        columns=["epoch", "vode_index", "grad_norm"])
        run.log({
            "Summary/VodeGradNorm_AllEpochs": create_grouped_bar_chart(all_epochs_grad_data, "epoch", "vode_index", "grad_norm", "Gradient Norm by Vode Across All Epochs")
        })
        
        # Also create a line plot to show the trend over epochs
        run.log({
            "Summary/VodeGradNorm_Trends": create_multi_line_chart(all_epochs_grad_data, "epoch", "grad_norm", "vode_index", "Gradient Norm Trends by Vode Across Epochs")
        })
        
    # Close W&B after all logging is complete
    wandb.finish()
    
    print("Debug run completed!")
    # Return the average training MSE of the last epoch, or infinity if NaN occurred
    # <<< --- MODIFY FINAL RETURN VALUE --- >>>
    final_avg_train_mse = float('inf') # Default to infinity
    if 'epoch_metrics' in locals() and 'Losses/train_mse_avg' in epoch_metrics:
        # epoch_metrics now guaranteed to contain Python float or NaN
        final_avg_train_mse = epoch_metrics['Losses/train_mse_avg'] 
    elif 'avg_train_mse' in locals() and not np.isnan(avg_train_mse):
        # Fallback if epoch_metrics wasn't populated but avg_train_mse from the last loop iteration is valid
        final_avg_train_mse = float(avg_train_mse) # Ensure fallback is float
    
    # If a NaN was detected during training, explicitly set final_avg_train_mse to NaN for clarity
    if early_stop_reason == 'NaN':
        final_avg_train_mse = float('nan') # Use NaN to be distinct from other high MSEs
    # <<< --- END MODIFICATION --- >>>
    
    print(f"Run {effective_wandb_run_name} finished with final avg_train_mse: {final_avg_train_mse}")
    
    # <<< DEBUG PRINT >>>
    print(f"DEBUG: Returning from run_experiment - final_mse: {final_avg_train_mse}, Type: {type(final_avg_train_mse)}, Reason: {early_stop_reason}")
    return final_avg_train_mse, early_stop_reason

if __name__ == "__main__":
    cli_args = parse_args()
    
    # Prepare config_overrides from CLI arguments, excluding 'config' which is used for base_config_name
    overrides = {k: v for k, v in vars(cli_args).items() if v is not None and k != 'config'}
    
    run_experiment(base_config_name=cli_args.config, 
                   config_overrides=overrides) <|MERGE_RESOLUTION|>--- conflicted
+++ resolved
@@ -55,25 +55,14 @@
     train_subset: int = 50000
     test_subset: int = 1000
     target_class: Optional[int] = None
-<<<<<<< HEAD
-    reconstruction_every_n_epochs: int = 1 # WARNING: changing this to 1 caused training instability. Less frequent reconstruction is better. Tested only with 10 so far which works ok.
-    validation_every_n_epochs: int = 1
+    reconstruction_every_n_epochs: int = 25 # Adjusted for shorter runs
+    validation_every_n_epochs: int = 5 # Adjusted for shorter runs
 
     use_corruption: bool = False
     corrupt_ratio: float = 0.25
-    
-    use_lower_half_mask: bool = False #If False it uses random masking
-    inference_clamp_alpha: float = 1.0
-=======
-    reconstruction_every_n_epochs: int = 25 # Adjusted for shorter runs
-    validation_every_n_epochs: int = 5 # Adjusted for shorter runs
-
-    use_corruption: bool = False
-    corrupt_ratio: float = 0.25
 
     use_lower_half_mask: bool = False #If False it uses random masking
     inference_clamp_alpha: float = 1.0     # Blending factor for soft clamping
->>>>>>> e8baba11
 
     # Visualization settings
     num_images: int = 2
@@ -95,26 +84,6 @@
     # Training settings
     use_noise: bool = True
     batch_size: int = 200
-<<<<<<< HEAD
-    epochs: int = 100
-    inference_steps: int = 24
-    eval_inference_steps: List[int] = field(default_factory=lambda: [24])
-    reconstruction_steps: List[int] = field(default_factory=lambda: [1, 2, 3, 4, 5, 6, 8, 10, 12, 14, 16, 32, 64, 128, 256])
-    peak_lr_weights: float = 0.005
-    peak_lr_hidden: float = 0.01
-    # peak_lr_weights: float = 1e-3
-    # peak_lr_hidden: float = 0.05
-
-    # # Settings without status.init
-    # peak_lr_weights: float = 0.0025
-    # peak_lr_hidden: float = 0.005
-
-    # Settings with status.init
-    peak_lr_weights: float = 0.0001
-    peak_lr_hidden: float = 0.005
-
-    update_weights_during_unmasking: bool = True
-=======
     epochs: int = 75 # Updated for current experiment, increased from 25
     inference_steps: int = 20
     eval_inference_steps: List[int] = field(default_factory=lambda: [20])
@@ -146,7 +115,6 @@
     # peak_lr_hidden: float = 0.005
 
     update_weights_during_unmasking: bool = False
->>>>>>> e8baba11
 
     hidden_lr_inference: float = peak_lr_hidden * 1
     weight_decay: float = 2e-4
@@ -182,10 +150,6 @@
     "debug_tiny": ModelConfig(
         name="debug_tiny",
         hidden_size=64,
-<<<<<<< HEAD
-        num_heads=8,
-        num_blocks=3,
-=======
         num_heads=1,
         num_blocks=5,
         # Target experiment settings for next run:
@@ -231,7 +195,6 @@
         weight_decay=2e-4,
         use_status_init_in_training=False,
         use_status_init_in_unmasking=False
->>>>>>> e8baba11
     ),
     "debug_small": ModelConfig(
         name="debug_small",
@@ -253,16 +216,11 @@
 
 def create_config(dataset="cifar10", hidden_size=48, num_blocks=1, num_heads=6,
                  mlp_ratio=4.0, patch_size=4, axes_dim=None, theta=10_000, use_noise=True, use_lower_half_mask=False,
-<<<<<<< HEAD
-                 use_inference_lr_scaling=False, inference_lr_scale_lower=1.0, inference_lr_scale_upper=1.0, inference_lr_scale_boundary=3,
-                 inference_clamp_alpha=1.0, update_weights_during_unmasking=False):
-=======
                  use_inference_lr_scaling=False, 
                  inference_lr_scale_base=1.1,
                  inference_clamp_alpha=1.0, update_weights_during_unmasking=False,
                  use_status_init_in_training: bool = True, use_status_init_in_unmasking: bool = True,
                  update_weights_every_inference_step=False):
->>>>>>> e8baba11
     """Create a TransformerConfig based on the dataset name and parameters."""
     axes_dim = axes_dim or [16, 16]
     
@@ -281,20 +239,12 @@
             use_noise=use_noise,
             use_lower_half_mask=use_lower_half_mask,
             use_inference_lr_scaling=use_inference_lr_scaling,
-<<<<<<< HEAD
-            inference_lr_scale_lower=inference_lr_scale_lower,
-            inference_lr_scale_upper=inference_lr_scale_upper,
-            inference_lr_scale_boundary=inference_lr_scale_boundary,
-            inference_clamp_alpha=inference_clamp_alpha,
-            update_weights_during_unmasking=update_weights_during_unmasking
-=======
             inference_lr_scale_base=inference_lr_scale_base,
             inference_clamp_alpha=inference_clamp_alpha,
             update_weights_during_unmasking=update_weights_during_unmasking,
             use_status_init_in_training=use_status_init_in_training,
             use_status_init_in_unmasking=use_status_init_in_unmasking,
             update_weights_every_inference_step=update_weights_every_inference_step
->>>>>>> e8baba11
         )
     else:
         raise ValueError(f"Unsupported dataset: {dataset}")
@@ -1204,20 +1154,12 @@
         use_noise=config.use_noise,
         use_lower_half_mask=config.use_lower_half_mask,
         use_inference_lr_scaling=config.use_inference_lr_scaling,
-<<<<<<< HEAD
-        inference_lr_scale_lower=config.inference_lr_scale_lower,
-        inference_lr_scale_upper=config.inference_lr_scale_upper,
-        inference_lr_scale_boundary=config.inference_lr_scale_boundary,
-        inference_clamp_alpha=config.inference_clamp_alpha,
-        update_weights_during_unmasking=config.update_weights_during_unmasking
-=======
         inference_lr_scale_base=config.inference_lr_scale_base,
         inference_clamp_alpha=config.inference_clamp_alpha,
         update_weights_during_unmasking=config.update_weights_during_unmasking,
         use_status_init_in_training=config.use_status_init_in_training,
         use_status_init_in_unmasking=config.use_status_init_in_unmasking,
         update_weights_every_inference_step=config.update_weights_every_inference_step
->>>>>>> e8baba11
     )
     
     print(f"Creating debug dataloaders for CIFAR-10...")
